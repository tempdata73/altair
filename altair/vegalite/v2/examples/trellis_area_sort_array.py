--- conflicted
+++ resolved
@@ -11,13 +11,8 @@
 
 source = data.stocks()
 
-<<<<<<< HEAD
 alt.Chart(source).transform_filter(
-    datum.symbol != 'GOOG'
-=======
-alt.Chart(data.stocks.url).transform_filter(
     alt.datum.symbol != 'GOOG'
->>>>>>> 8fa8f957
 ).mark_area().encode(
     x='date:T',
     y='price:Q',
