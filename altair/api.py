--- conflicted
+++ resolved
@@ -277,24 +277,17 @@
                     default_value=None, allow_none=True)
     shape = T.Union([T.Instance(Shape), T.Unicode()],
                     default_value=None, allow_none=True)
-<<<<<<< HEAD
     detail = T.Union([T.Instance(Detail), T.Unicode()],
                      default_value=None, allow_none=True)
-=======
     text = T.Union([T.Instance(Text), T.Unicode()],
                    default_value=None, allow_none=True)
->>>>>>> ab257be8
 
     parent = T.Instance(BaseObject, default_value=None, allow_none=True)
 
     skip = ['parent', 'config']
 
     def _infer_types(self, data):
-<<<<<<< HEAD
-        for attr in ['x', 'y', 'row', 'col', 'size', 'color', 'shape', 'detail']:
-=======
-        for attr in ['x', 'y', 'row', 'col', 'size', 'color', 'shape', 'text']:
->>>>>>> ab257be8
+        for attr in ['x', 'y', 'row', 'col', 'size', 'color', 'shape', 'detail', 'text']:
             val = getattr(self, attr)
             if val is not None:
                 val._infer_type(data)
@@ -341,19 +334,17 @@
         if self.parent is not None:
             self.shape._infer_type(self.parent.data)
 
-<<<<<<< HEAD
     def _detail_changed(self, name, old, new):
         if isinstance(new, string_types):
             self.detail = Detail(new)
         if self.parent is not None:
             self.detail._infer_type(self.parent.data)
-=======
+
     def _text_changed(self, name, old, new):
         if isinstance(new, string_types):
             self.text = Text(new)
         if self.parent is not None:
             self.text._infer_type(self.parent.data)
->>>>>>> ab257be8
 
 
 class Filter():
